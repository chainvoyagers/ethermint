package types

import (
	"fmt"

	"github.com/cosmos/ethermint/crypto"
	ethcmn "github.com/ethereum/go-ethereum/common"
	ethtypes "github.com/ethereum/go-ethereum/core/types"
	ethcrypto "github.com/ethereum/go-ethereum/crypto"
	"github.com/ethereum/go-ethereum/rlp"
	amino "github.com/tendermint/go-amino"

	"github.com/pkg/errors"
	"golang.org/x/crypto/sha3"
)

// GenerateEthAddress generates an Ethereum address.
func GenerateEthAddress() ethcmn.Address {
	priv, err := crypto.GenerateKey()
	if err != nil {
		panic(err)
	}

	return ethcrypto.PubkeyToAddress(priv.ToECDSA().PublicKey)
}

// ValidateSigner attempts to validate a signer for a given slice of bytes over
// which a signature and signer is given. An error is returned if address
// derived from the signature and bytes signed does not match the given signer.
func ValidateSigner(signBytes, sig []byte, signer ethcmn.Address) error {
	pk, err := ethcrypto.SigToPub(signBytes, sig)

	if err != nil {
		return errors.Wrap(err, "failed to derive public key from signature")
	} else if ethcrypto.PubkeyToAddress(*pk) != signer {
		return fmt.Errorf("invalid signature for signer: %s", signer)
	}

	return nil
}

func rlpHash(x interface{}) (hash ethcmn.Hash) {
	hasher := sha3.NewLegacyKeccak256()
	//nolint:gosec,errcheck
	rlp.Encode(hasher, x)
	hasher.Sum(hash[:0])

	return hash
}

// ResultData represents the data returned in an sdk.Result
type ResultData struct {
	Address ethcmn.Address
	Bloom   ethtypes.Bloom
	Logs    []*ethtypes.Log
	Ret     []byte
}

// EncodeReturnData takes all of the necessary data from the EVM execution
// and returns the data as a byte slice encoded with amino
func EncodeResultData(data *ResultData) ([]byte, error) {
<<<<<<< HEAD
	return amino.NewCodec().MarshalBinaryLengthPrefixed(data)
}

// DecodeReturnData decodes an amino-encoded byte slice into ReturnData
func DecodeResultData(in []byte) (ResultData, error) {
	data := new(ResultData)
	err := amino.NewCodec().UnmarshalBinaryLengthPrefixed(in, data)
=======
	return ModuleCdc.MarshalBinaryLengthPrefixed(data)
}

// DecodeResultData decodes an amino-encoded byte slice into ReturnData
func DecodeResultData(in []byte) (ResultData, error) {
	data := new(ResultData)
	err := ModuleCdc.UnmarshalBinaryLengthPrefixed(in, data)
>>>>>>> da9157e4
	if err != nil {
		return ResultData{}, err
	}
	return *data, nil
}

// EncodeLogs encodes an array of logs using amino
func EncodeLogs(logs []*ethtypes.Log) ([]byte, error) {
<<<<<<< HEAD
	return amino.NewCodec().MarshalBinaryLengthPrefixed(logs)
=======
	return ModuleCdc.MarshalBinaryLengthPrefixed(logs)
>>>>>>> da9157e4
}

// DecodeLogs decodes an amino-encoded byte array into an array of logs
func DecodeLogs(in []byte) ([]*ethtypes.Log, error) {
	logs := []*ethtypes.Log{}
<<<<<<< HEAD
	err := amino.NewCodec().UnmarshalBinaryLengthPrefixed(in, &logs)
=======
	err := ModuleCdc.UnmarshalBinaryLengthPrefixed(in, &logs)
>>>>>>> da9157e4
	if err != nil {
		return nil, err
	}
	return logs, nil
}<|MERGE_RESOLUTION|>--- conflicted
+++ resolved
@@ -8,7 +8,6 @@
 	ethtypes "github.com/ethereum/go-ethereum/core/types"
 	ethcrypto "github.com/ethereum/go-ethereum/crypto"
 	"github.com/ethereum/go-ethereum/rlp"
-	amino "github.com/tendermint/go-amino"
 
 	"github.com/pkg/errors"
 	"golang.org/x/crypto/sha3"
@@ -59,15 +58,6 @@
 // EncodeReturnData takes all of the necessary data from the EVM execution
 // and returns the data as a byte slice encoded with amino
 func EncodeResultData(data *ResultData) ([]byte, error) {
-<<<<<<< HEAD
-	return amino.NewCodec().MarshalBinaryLengthPrefixed(data)
-}
-
-// DecodeReturnData decodes an amino-encoded byte slice into ReturnData
-func DecodeResultData(in []byte) (ResultData, error) {
-	data := new(ResultData)
-	err := amino.NewCodec().UnmarshalBinaryLengthPrefixed(in, data)
-=======
 	return ModuleCdc.MarshalBinaryLengthPrefixed(data)
 }
 
@@ -75,7 +65,6 @@
 func DecodeResultData(in []byte) (ResultData, error) {
 	data := new(ResultData)
 	err := ModuleCdc.UnmarshalBinaryLengthPrefixed(in, data)
->>>>>>> da9157e4
 	if err != nil {
 		return ResultData{}, err
 	}
@@ -84,21 +73,13 @@
 
 // EncodeLogs encodes an array of logs using amino
 func EncodeLogs(logs []*ethtypes.Log) ([]byte, error) {
-<<<<<<< HEAD
-	return amino.NewCodec().MarshalBinaryLengthPrefixed(logs)
-=======
 	return ModuleCdc.MarshalBinaryLengthPrefixed(logs)
->>>>>>> da9157e4
 }
 
 // DecodeLogs decodes an amino-encoded byte array into an array of logs
 func DecodeLogs(in []byte) ([]*ethtypes.Log, error) {
 	logs := []*ethtypes.Log{}
-<<<<<<< HEAD
-	err := amino.NewCodec().UnmarshalBinaryLengthPrefixed(in, &logs)
-=======
 	err := ModuleCdc.UnmarshalBinaryLengthPrefixed(in, &logs)
->>>>>>> da9157e4
 	if err != nil {
 		return nil, err
 	}
