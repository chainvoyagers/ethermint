--- conflicted
+++ resolved
@@ -17,11 +17,7 @@
 
 // NewQuerier is the module level router for state queries
 func NewQuerier(keeper Keeper) sdk.Querier {
-<<<<<<< HEAD
-	return func(ctx sdk.Context, path []string, req abci.RequestQuery) (bz []byte, err error) {
-=======
-	return func(ctx sdk.Context, path []string, req abci.RequestQuery) ([]byte, sdk.Error) {
->>>>>>> da9157e4
+	return func(ctx sdk.Context, path []string, req abci.RequestQuery) ([]byte, error) {
 		switch path[0] {
 		case types.QueryProtocolVersion:
 			return queryProtocolVersion(keeper)
@@ -56,11 +52,7 @@
 
 	bz, err := codec.MarshalJSONIndent(keeper.cdc, hexutil.Uint(vers))
 	if err != nil {
-<<<<<<< HEAD
 		return nil, sdkerrors.Wrap(sdkerrors.ErrJSONMarshal, err.Error())
-=======
-		return nil, sdk.ErrInternal(err.Error())
->>>>>>> da9157e4
 	}
 
 	return bz, nil
@@ -73,11 +65,7 @@
 	res := types.QueryResBalance{Balance: utils.MarshalBigInt(balance)}
 	bz, err := codec.MarshalJSONIndent(keeper.cdc, res)
 	if err != nil {
-<<<<<<< HEAD
 		return nil, sdkerrors.Wrap(sdkerrors.ErrJSONMarshal, err.Error())
-=======
-		return nil, sdk.ErrInternal(err.Error())
->>>>>>> da9157e4
 	}
 
 	return bz, nil
@@ -88,11 +76,7 @@
 	bnRes := types.QueryResBlockNumber{Number: num}
 	bz, err := codec.MarshalJSONIndent(keeper.cdc, bnRes)
 	if err != nil {
-<<<<<<< HEAD
 		return nil, sdkerrors.Wrap(sdkerrors.ErrJSONMarshal, err.Error())
-=======
-		return nil, sdk.ErrInternal(err.Error())
->>>>>>> da9157e4
 	}
 
 	return bz, nil
@@ -105,11 +89,7 @@
 	res := types.QueryResStorage{Value: val.Bytes()}
 	bz, err := codec.MarshalJSONIndent(keeper.cdc, res)
 	if err != nil {
-<<<<<<< HEAD
 		return nil, sdkerrors.Wrap(sdkerrors.ErrJSONMarshal, err.Error())
-=======
-		return nil, sdk.ErrInternal(err.Error())
->>>>>>> da9157e4
 	}
 	return bz, nil
 }
@@ -120,11 +100,7 @@
 	res := types.QueryResCode{Code: code}
 	bz, err := codec.MarshalJSONIndent(keeper.cdc, res)
 	if err != nil {
-<<<<<<< HEAD
 		return nil, sdkerrors.Wrap(sdkerrors.ErrJSONMarshal, err.Error())
-=======
-		return nil, sdk.ErrInternal(err.Error())
->>>>>>> da9157e4
 	}
 
 	return bz, nil
@@ -136,11 +112,7 @@
 	nRes := types.QueryResNonce{Nonce: nonce}
 	bz, err := codec.MarshalJSONIndent(keeper.cdc, nRes)
 	if err != nil {
-<<<<<<< HEAD
 		return nil, sdkerrors.Wrap(sdkerrors.ErrJSONMarshal, err.Error())
-=======
-		return nil, sdk.ErrInternal(err.Error())
->>>>>>> da9157e4
 	}
 
 	return bz, nil
@@ -153,11 +125,7 @@
 	res := types.QueryResBlockNumber{Number: blockNumber}
 	bz, err := codec.MarshalJSONIndent(keeper.cdc, res)
 	if err != nil {
-<<<<<<< HEAD
 		return nil, sdkerrors.Wrap(sdkerrors.ErrJSONMarshal, err.Error())
-=======
-		return nil, sdk.ErrInternal(err.Error())
->>>>>>> da9157e4
 	}
 
 	return bz, nil
@@ -166,30 +134,18 @@
 func queryBlockLogsBloom(ctx sdk.Context, path []string, keeper Keeper) ([]byte, error) {
 	num, err := strconv.ParseInt(path[1], 10, 64)
 	if err != nil {
-<<<<<<< HEAD
-		return nil, fmt.Errorf("could not unmarshall block number: %s" + err.Error())
-=======
-		return nil, sdk.ErrInternal(fmt.Sprintf("could not unmarshall block number: %s", err.Error()))
->>>>>>> da9157e4
+		return nil, fmt.Errorf("could not unmarshal block number: %w", err)
 	}
 
 	bloom, err := keeper.GetBlockBloomMapping(ctx, num)
 	if err != nil {
-<<<<<<< HEAD
-		return nil, fmt.Errorf("failed to get block bloom mapping: %s" + err.Error())
-=======
-		return nil, sdk.ErrInternal(fmt.Sprintf("failed to get block bloom mapping: %s", err.Error()))
->>>>>>> da9157e4
+		return nil, fmt.Errorf("failed to get block bloom mapping: %w", err)
 	}
 
 	res := types.QueryBloomFilter{Bloom: bloom}
 	bz, err := codec.MarshalJSONIndent(keeper.cdc, res)
 	if err != nil {
-<<<<<<< HEAD
 		return nil, sdkerrors.Wrap(sdkerrors.ErrJSONMarshal, err.Error())
-=======
-		return nil, sdk.ErrInternal(err.Error())
->>>>>>> da9157e4
 	}
 
 	return bz, nil
@@ -199,41 +155,25 @@
 	txHash := ethcmn.HexToHash(path[1])
 	logs, err := keeper.GetLogs(ctx, txHash)
 	if err != nil {
-<<<<<<< HEAD
 		return nil, err
-=======
-		return nil, sdk.ErrInternal(err.Error())
->>>>>>> da9157e4
 	}
 
 	res := types.QueryETHLogs{Logs: logs}
 	bz, err := codec.MarshalJSONIndent(keeper.cdc, res)
 	if err != nil {
-<<<<<<< HEAD
 		return nil, sdkerrors.Wrap(sdkerrors.ErrJSONMarshal, err.Error())
-=======
-		return nil, sdk.ErrInternal(err.Error())
->>>>>>> da9157e4
 	}
 
 	return bz, nil
 }
 
-<<<<<<< HEAD
 func queryLogs(ctx sdk.Context, keeper Keeper) ([]byte, error) {
-=======
-func queryLogs(ctx sdk.Context, keeper Keeper) ([]byte, sdk.Error) {
->>>>>>> da9157e4
 	logs := keeper.AllLogs(ctx)
 
 	res := types.QueryETHLogs{Logs: logs}
 	bz, err := codec.MarshalJSONIndent(keeper.cdc, res)
 	if err != nil {
-<<<<<<< HEAD
 		return nil, sdkerrors.Wrap(sdkerrors.ErrJSONMarshal, err.Error())
-=======
-		return nil, sdk.ErrInternal(err.Error())
->>>>>>> da9157e4
 	}
 	return bz, nil
 }
@@ -249,11 +189,7 @@
 	}
 	bz, err := codec.MarshalJSONIndent(keeper.cdc, res)
 	if err != nil {
-<<<<<<< HEAD
 		return nil, sdkerrors.Wrap(sdkerrors.ErrJSONMarshal, err.Error())
-=======
-		return nil, sdk.ErrInternal(err.Error())
->>>>>>> da9157e4
 	}
 	return bz, nil
 }