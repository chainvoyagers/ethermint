--- conflicted
+++ resolved
@@ -34,11 +34,7 @@
 
 // NewKeeper generates new evm module keeper
 func NewKeeper(
-<<<<<<< HEAD
 	cdc codec.Marshaler, blockKey, codeKey, storeKey sdk.StoreKey,
-=======
-	cdc *codec.Codec, blockKey, codeKey, storeKey sdk.StoreKey,
->>>>>>> 26d4e968
 	ak types.AccountKeeper, bk types.BankKeeper,
 ) Keeper {
 	return Keeper{
